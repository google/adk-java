--- conflicted
+++ resolved
@@ -20,16 +20,12 @@
 import java.util.Map;
 import java.util.concurrent.ConcurrentHashMap;
 
-<<<<<<< HEAD
 /**
  * A registry for managing and providing access to Large Language Model (LLM) instances.
  * This class provides a centralized way to register different LLM factories based on
  * model name patterns and to retrieve LLM instances, caching them for efficient reuse.
  * It ensures thread-safe access to LLM instances and their factories.
  */
-=======
-/** Registry for LLM models. */
->>>>>>> eabd446a
 public final class LlmRegistry {
 
   /** A thread-safe cache mapping model names to LLM instances. */
