--- conflicted
+++ resolved
@@ -136,12 +136,8 @@
       Map<String, Object> args = coerceToMap(data.get("args"));
       return Optional.of(
           com.google.genai.types.Part.builder()
-<<<<<<< HEAD
               .functionCall(
-                FunctionCall.builder().name(functionName).id(functionId).args(args).build())
-=======
-              .functionCall(FunctionCall.builder().name(functionName).id(functionId).args(args).build())
->>>>>>> 6023a50a
+                FunctionCall.builder().name(functionName).id(functionId).id(functionId).args(args).build())
               .build());
     }
 
@@ -153,15 +149,11 @@
       return Optional.of(
           com.google.genai.types.Part.builder()
               .functionResponse(
-<<<<<<< HEAD
                   FunctionResponse.builder()
-                      .name(functionName)
+                      .name(functionName).id(functionId)
                       .id(functionId)
                       .response(response)
                       .build())
-=======
-                  FunctionResponse.builder().name(functionName).id(functionId).response(response).build())
->>>>>>> 6023a50a
               .build());
     }
 
